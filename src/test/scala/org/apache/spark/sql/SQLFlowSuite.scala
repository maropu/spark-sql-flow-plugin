/*
 * Licensed to the Apache Software Foundation (ASF) under one or more
 * contributor license agreements.  See the NOTICE file distributed with
 * this work for additional information regarding copyright ownership.
 * The ASF licenses this file to You under the Apache License, Version 2.0
 * (the "License"); you may not use this file except in compliance with
 * the License.  You may obtain a copy of the License at
 *
 *    http://www.apache.org/licenses/LICENSE-2.0
 *
 * Unless required by applicable law or agreed to in writing, software
 * distributed under the License is distributed on an "AS IS" BASIS,
 * WITHOUT WARRANTIES OR CONDITIONS OF ANY KIND, either express or implied.
 * See the License for the specific language governing permissions and
 * limitations under the License.
 */

package org.apache.spark.sql

import java.io.File

import org.apache.spark.TestUtils
import org.apache.spark.sql.catalyst.util._
import org.apache.spark.sql.test.{SharedSparkSession, SQLTestUtils}

class SQLFlowSuite extends QueryTest with SharedSparkSession with SQLTestUtils {

  private def getOutputAsString(f: => Unit): String = {
    val output = new java.io.ByteArrayOutputStream()
    Console.withOut(output) { f }
    output.toString
  }

  private def checkOutputString(actual: String, expected: String): Unit = {
    def normalize(s: String) = s.replaceAll("_\\d+", "_x").replaceAll(" ", "").replaceAll("\n", "")
    assert(normalize(actual) == normalize(expected),
      s"`$actual` didn't match an expected string `$expected`")
  }

  test("df.printAsSQLFlow") {
    import SQLFlow._
    val flowString = getOutputAsString {
      val df = sql("SELECT k, sum(v) FROM VALUES (1, 2), (3, 4) t(k, v) GROUP BY k")
      df.debugPrintAsSQLFlow()
    }
    checkOutputString(flowString,
      s"""
         |digraph {
         |  graph [pad="0.5", nodesep="0.5", ranksep="2", fontname="Helvetica"];
         |  node [shape=plain]
         |  rankdir=LR;
         |
         |  "Aggregate_x" [label=<
         |  <table border="1" cellborder="0" cellspacing="0">
         |    <tr><td bgcolor="lightgray" port="nodeName"><i>Aggregate_x</i></td></tr>
         |    <tr><td port="0">k</td></tr>
         |  <tr><td port="1">sum(v)</td></tr>
         |  </table>>];
         |
         |
         |  "LocalRelation_x" [label=<
         |  <table border="1" cellborder="0" cellspacing="0">
         |    <tr><td bgcolor="lightpink" port="nodeName"><i>LocalRelation_x</i></td></tr>
         |    <tr><td port="0">k</td></tr>
         |  <tr><td port="1">v</td></tr>
         |  </table>>];
         |
         |  "LocalRelation_x":0 -> "Aggregate_x":0;
         |  "LocalRelation_x":1 -> "Aggregate_x":1;
         |}
       """.stripMargin)
  }

  test("SQLFlow.printAsSQLFlow") {
    withTempView("t") {
      sql(s"""
           |CREATE OR REPLACE TEMPORARY VIEW t AS
           |  SELECT k, sum(v) FROM VALUES (1, 2), (3, 4) t(k, v) GROUP BY k
         """.stripMargin)

      val flowString = getOutputAsString {
        SQLFlow.debugPrintAsSQLFlow()
      }
      checkOutputString(flowString,
        s"""
           |digraph {
           |  graph [pad="0.5", nodesep="0.5", ranksep="2", fontname="Helvetica"];
           |  node [shape=plain]
           |  rankdir=LR;
           |
           |
           |  "Aggregate_1133" [label=<
           |  <table border="1" cellborder="0" cellspacing="0">
           |    <tr><td bgcolor="lightgray" port="nodeName"><i>Aggregate_1133</i></td></tr>
           |    <tr><td port="0">k</td></tr>
           |  <tr><td port="1">sum(v)</td></tr>
           |  </table>>];
           |
           |
           |  "t" [label=<
           |  <table border="1" cellborder="0" cellspacing="0">
           |    <tr><td bgcolor="lightyellow" port="nodeName"><i>t</i></td></tr>
           |    <tr><td port="0">k</td></tr>
           |  <tr><td port="1">sum(v)</td></tr>
           |  </table>>];
           |
           |  "Aggregate_1133":0 -> "t":0;
           |  "Aggregate_1133":1 -> "t":1;
           |  "t":0 -> "Aggregate_1133":0;
           |  "t":1 -> "Aggregate_1133":1;
           |}
         """.stripMargin)
    }
  }

  test("df.saveAsSQLFlow") {
    withTempDir { dirPath =>
      import SQLFlow._
      val df = sql("SELECT k, sum(v) FROM VALUES (1, 2), (3, 4) t(k, v) GROUP BY k")

      df.saveAsSQLFlow(s"${dirPath.getAbsolutePath}/d")
      val flowString = fileToString(new File(s"${dirPath.getAbsolutePath}/d/sqlflow.dot"))
      checkOutputString(flowString,
        s"""
           |digraph {
           |  graph [pad="0.5", nodesep="0.5", ranksep="2", fontname="Helvetica"];
           |  node [shape=plain]
           |  rankdir=LR;
           |
           |
           |  "Aggregate_x" [label=<
           |  <table border="1" cellborder="0" cellspacing="0">
           |    <tr><td bgcolor="lightgray" port="nodeName"><i>Aggregate_x</i></td></tr>
           |    <tr><td port="0">k</td></tr>
           |  <tr><td port="1">sum(v)</td></tr>
           |  </table>>];
           |
           |
           |  "LocalRelation_x" [label=<
           |  <table border="1" cellborder="0" cellspacing="0">
           |    <tr><td bgcolor="lightpink" port="nodeName"><i>LocalRelation_x</i></td></tr>
           |    <tr><td port="0">k</td></tr>
           |  <tr><td port="1">v</td></tr>
           |  </table>>];
           |
           |  "LocalRelation_x":0 -> "Aggregate_x":0;
           |  "LocalRelation_x":1 -> "Aggregate_x":1;
           |}
         """.stripMargin)
    }
  }

  test("SQLFlow.saveAsSQLFlow") {
    withTempView("t") {
      withTempDir { dirPath =>
        sql(s"""
             |CREATE OR REPLACE TEMPORARY VIEW t AS
             |  SELECT k, sum(v) FROM VALUES (1, 2), (3, 4) t(k, v) GROUP BY k
           """.stripMargin)

        SQLFlow.saveAsSQLFlow(s"${dirPath.getAbsolutePath}/d")
        val flowString = fileToString(new File(s"${dirPath.getAbsolutePath}/d/sqlflow.dot"))
        checkOutputString(flowString,
          s"""
             |digraph {
             |  graph [pad="0.5", nodesep="0.5", ranksep="2", fontname="Helvetica"];
             |  node [shape=plain]
             |  rankdir=LR;
             |
             |
             |  "Aggregate_x" [label=<
             |  <table border="1" cellborder="0" cellspacing="0">
             |    <tr><td bgcolor="lightgray" port="nodeName"><i>Aggregate_x</i></td></tr>
             |    <tr><td port="0">k</td></tr>
             |  <tr><td port="1">sum(v)</td></tr>
             |  </table>>];
             |
             |
             |  "t" [label=<
             |  <table border="1" cellborder="0" cellspacing="0">
             |    <tr><td bgcolor="lightyellow" port="nodeName"><i>t</i></td></tr>
             |    <tr><td port="0">k</td></tr>
             |  <tr><td port="1">sum(v)</td></tr>
             |  </table>>];
             |
             |  "Aggregate_x":0 -> "t":0;
             |  "Aggregate_x":1 -> "t":1;
             |  "t":0 -> "Aggregate_x":0;
             |  "t":1 -> "Aggregate_x":1;
             |}
           """.stripMargin)
      }
    }
  }

  test("path already exists") {
    withTempDir { dir =>
      import SQLFlow._
      val errMsg1 = intercept[AnalysisException] {
        spark.range(1).saveAsSQLFlow(dir.getAbsolutePath)
      }.getMessage
      assert(errMsg1.contains(" already exists"))
      val errMsg2 = intercept[AnalysisException] {
        SQLFlow.saveAsSQLFlow(dir.getAbsolutePath)
      }.getMessage
      assert(errMsg2.contains(" already exists"))
    }
  }

  test("invalid image format") {
    withTempDir { dir =>
      import SQLFlow._
      val errMsg1 = intercept[AnalysisException] {
        spark.range(1).saveAsSQLFlow(s"${dir.getAbsolutePath}/d", format = "invalid")
      }.getMessage
      assert(errMsg1.contains("Invalid image format: invalid"))
      val errMsg2 = intercept[AnalysisException] {
        SQLFlow.saveAsSQLFlow(s"${dir.getAbsolutePath}/d", format = "invalid")
      }.getMessage
      assert(errMsg2.contains("Invalid image format: invalid"))
    }
  }

  test("image data generation") {
    assume(TestUtils.testCommandAvailable("dot"))
    withTempDir { dirPath =>
      import SQLFlow._
      val df = sql("SELECT k, sum(v) FROM VALUES (1, 2), (3, 4) t(k, v) GROUP BY k")

      SQLFlow.validImageFormatSet.foreach { format =>
        val outputPath = s"${dirPath.getAbsolutePath}/$format"
        df.saveAsSQLFlow(outputPath, format)
        val imgFile = new File(s"${outputPath}/sqlflow.$format")
        assert(imgFile.exists())
      }
    }
    withTempView("t") {
      withTempDir { dirPath =>
        sql(
          s"""
             |CREATE OR REPLACE TEMPORARY VIEW t AS
             |  SELECT k, sum(v) FROM VALUES (1, 2), (3, 4) t(k, v) GROUP BY k
           """.stripMargin)

        SQLFlow.validImageFormatSet.foreach { format =>
          val outputPath = s"${dirPath.getAbsolutePath}/$format"
          SQLFlow.saveAsSQLFlow(outputPath, format)
          val imgFile = new File(s"${outputPath}/sqlflow.$format")
          assert(imgFile.exists())
        }
      }
    }
  }

  test("cached plan node") {
    withTempView("v") {
      val df = spark.range(1)
        .selectExpr("id as k", "id as v")
        .groupBy("k")
        .count()
        .cache()

      df.where("count > 2")
        .selectExpr("k", "rand() as v")
        .createOrReplaceTempView("v")

      val flowString = getOutputAsString {
        SQLFlow.debugPrintAsSQLFlow()
      }
      checkOutputString(flowString,
        s"""
           |digraph {
           |  graph [pad="0.5", nodesep="0.5", ranksep="2", fontname="Helvetica"];
           |  node [shape=plain]
           |  rankdir=LR;
           |
           |
           |  "Aggregate_2" [label=<
           |  <table border="1" cellborder="0" cellspacing="0">
           |    <tr><td bgcolor="lightblue" port="nodeName"><i>Aggregate_2</i></td></tr>
           |    <tr><td port="0">k</td></tr>
           |  <tr><td port="1">count</td></tr>
           |  </table>>];
           |
           |
           |  "Filter_3" [label=<
           |  <table border="1" cellborder="0" cellspacing="0">
           |    <tr><td bgcolor="lightgray" port="nodeName"><i>Filter_3</i></td></tr>
           |    <tr><td port="0">k</td></tr>
           |  <tr><td port="1">count</td></tr>
           |  </table>>];
           |
           |
           |  "Project_1" [label=<
           |  <table border="1" cellborder="0" cellspacing="0">
           |    <tr><td bgcolor="lightgray" port="nodeName"><i>Project_1</i></td></tr>
           |    <tr><td port="0">k</td></tr>
           |  </table>>];
           |
           |
           |  "Project_4" [label=<
           |  <table border="1" cellborder="0" cellspacing="0">
           |    <tr><td bgcolor="lightgray" port="nodeName"><i>Project_4</i></td></tr>
           |    <tr><td port="0">k</td></tr>
           |  <tr><td port="1">v</td></tr>
           |  </table>>];
           |
           |
           |  "Range_0" [label=<
           |  <table border="1" cellborder="0" cellspacing="0">
           |    <tr><td bgcolor="lightpink" port="nodeName"><i>Range_0</i></td></tr>
           |    <tr><td port="0">id</td></tr>
           |  </table>>];
           |
           |
           |  "v" [label=<
           |  <table border="1" cellborder="0" cellspacing="0">
           |    <tr><td bgcolor="lightyellow" port="nodeName"><i>v</i></td></tr>
           |    <tr><td port="0">k</td></tr>
           |  <tr><td port="1">v</td></tr>
           |  </table>>];
           |
           |  "Aggregate_2":0 -> "Filter_3":0;
           |  "Aggregate_2":1 -> "Filter_3":1;
           |  "Filter_3":0 -> "Project_4":0;
           |  "Project_1":0 -> "Aggregate_2":0;
           |  "Project_4":0 -> "v":0;
           |  "Project_4":1 -> "v":1;
           |  "Range_0":0 -> "Project_1":0;
           |}
         """.stripMargin)
    }
  }

  test("remove redundant cached plan node") {
    withTempView("t1", "t2") {
      spark.range(1)
        .selectExpr("id as k", "id as v")
        .groupBy("k")
        .count()
        .cache()
        .createOrReplaceTempView("t1")

      spark.table("t1")
        .where("count > 2")
        .selectExpr("k", "rand() as v")
        .createOrReplaceTempView("t2")

      val flowString = getOutputAsString {
        SQLFlow.debugPrintAsSQLFlow()
      }
      checkOutputString(flowString,
        s"""
           |digraph {
           |  graph [pad="0.5", nodesep="0.5", ranksep="2", fontname="Helvetica"];
           |  node [shape=plain]
           |  rankdir=LR;
           |
           |
           |  "Aggregate_2" [label=<
           |  <table border="1" cellborder="0" cellspacing="0">
           |    <tr><td bgcolor="lightgray" port="nodeName"><i>Aggregate_2</i></td></tr>
           |    <tr><td port="0">k</td></tr>
           |  <tr><td port="1">count</td></tr>
           |  </table>>];
           |
           |
           |  "Filter_3" [label=<
           |  <table border="1" cellborder="0" cellspacing="0">
           |    <tr><td bgcolor="lightgray" port="nodeName"><i>Filter_3</i></td></tr>
           |    <tr><td port="0">k</td></tr>
           |  <tr><td port="1">count</td></tr>
           |  </table>>];
           |
           |
           |  "Project_1" [label=<
           |  <table border="1" cellborder="0" cellspacing="0">
           |    <tr><td bgcolor="lightgray" port="nodeName"><i>Project_1</i></td></tr>
           |    <tr><td port="0">k</td></tr>
           |  </table>>];
           |
           |
           |  "Project_4" [label=<
           |  <table border="1" cellborder="0" cellspacing="0">
           |    <tr><td bgcolor="lightgray" port="nodeName"><i>Project_4</i></td></tr>
           |    <tr><td port="0">k</td></tr>
           |  <tr><td port="1">v</td></tr>
           |  </table>>];
           |
           |
           |  "Range_0" [label=<
           |  <table border="1" cellborder="0" cellspacing="0">
           |    <tr><td bgcolor="lightpink" port="nodeName"><i>Range_0</i></td></tr>
           |    <tr><td port="0">id</td></tr>
           |  </table>>];
           |
           |
           |  "t1" [label=<
           |  <table border="1" cellborder="0" cellspacing="0">
           |    <tr><td bgcolor="lightblue" port="nodeName"><i>t1</i></td></tr>
           |    <tr><td port="0">k</td></tr>
           |  <tr><td port="1">count</td></tr>
           |  </table>>];
           |
           |
           |  "t2" [label=<
           |  <table border="1" cellborder="0" cellspacing="0">
           |    <tr><td bgcolor="lightyellow" port="nodeName"><i>t2</i></td></tr>
           |    <tr><td port="0">k</td></tr>
           |  <tr><td port="1">v</td></tr>
           |  </table>>];
           |
           |  "Aggregate_2":0 -> "t1":0;
           |  "Aggregate_2":1 -> "t1":1;
           |  "Filter_3":0 -> "Project_4":0;
           |  "Project_1":0 -> "Aggregate_2":0;
           |  "Project_4":0 -> "t2":0;
           |  "Project_4":1 -> "t2":1;
           |  "Range_0":0 -> "Project_1":0;
           |  "t1":0 -> "Filter_3":0;
           |  "t1":1 -> "Filter_3":1;
           |}
         """.stripMargin)
    }
  }

  test("handle cache plan nodes correctly") {
    withView("t1") {
      withTempView("t2", "t3") {
        sql("CREATE VIEW t1 AS SELECT k, SUM(v) sum FROM VALUES (1, 2), (2, 3) t(k, v) GROUP BY k")
        sql("CREATE TEMPORARY VIEW t2 AS SELECT k, sum, rand() v2 FROM t1")

        val df = spark.table("t2")
          .where("k > 1")
          .cache()

        df.groupBy("sum")
          .count()
          .createOrReplaceTempView("t3")

        val flowString = getOutputAsString {
          SQLFlow.debugPrintAsSQLFlow()
        }
        checkOutputString(flowString,
          s"""
             |digraph {
             |  graph [pad="0.5", nodesep="0.5", ranksep="2", fontname="Helvetica"];
             |  node [shape=plain]
             |  rankdir=LR;
             |
             |
             |  "Aggregate_1" [label=<
             |  <table border="1" cellborder="0" cellspacing="0">
             |    <tr><td bgcolor="lightgray" port="nodeName"><i>Aggregate_1</i></td></tr>
             |    <tr><td port="0">k</td></tr>
             |  <tr><td port="1">sum</td></tr>
<<<<<<< HEAD
             |  <tr><td port="2">v2</td></tr>
=======
>>>>>>> 6464b0c4
             |  </table>>];
             |
             |
             |  "Aggregate_4" [label=<
             |  <table border="1" cellborder="0" cellspacing="0">
             |    <tr><td bgcolor="lightgray" port="nodeName"><i>Aggregate_4</i></td></tr>
             |    <tr><td port="0">sum</td></tr>
             |  <tr><td port="1">count</td></tr>
             |  </table>>];
             |
             |
             |  "Filter_2" [label=<
             |  <table border="1" cellborder="0" cellspacing="0">
             |    <tr><td bgcolor="lightgray" port="nodeName"><i>Filter_2</i></td></tr>
             |    <tr><td port="0">k</td></tr>
             |  <tr><td port="1">sum</td></tr>
             |  <tr><td port="2">v2</td></tr>
             |  </table>>];
             |
             |
             |  "LocalRelation_0" [label=<
             |  <table border="1" cellborder="0" cellspacing="0">
             |    <tr><td bgcolor="lightpink" port="nodeName"><i>LocalRelation_0</i></td></tr>
             |    <tr><td port="0">k</td></tr>
             |  <tr><td port="1">v</td></tr>
             |  </table>>];
             |
             |
             |  "Project_3" [label=<
             |  <table border="1" cellborder="0" cellspacing="0">
             |    <tr><td bgcolor="lightblue" port="nodeName"><i>Project_3</i></td></tr>
             |    <tr><td port="0">sum</td></tr>
             |  </table>>];
             |
             |
             |  "Project_5" [label=<
             |  <table border="1" cellborder="0" cellspacing="0">
             |    <tr><td bgcolor="lightgray" port="nodeName"><i>Project_5</i></td></tr>
             |    <tr><td port="0">k</td></tr>
             |  <tr><td port="1">sum</td></tr>
             |  <tr><td port="2">v2</td></tr>
             |  </table>>];
             |
             |
             |  "default.t1" [label=<
             |  <table border="1" cellborder="0" cellspacing="0">
             |    <tr><td bgcolor="lightyellow" port="nodeName"><i>default.t1</i></td></tr>
             |    <tr><td port="0">k</td></tr>
             |  <tr><td port="1">sum</td></tr>
             |  </table>>];
             |
             |
             |  "t2" [label=<
             |  <table border="1" cellborder="0" cellspacing="0">
             |    <tr><td bgcolor="lightyellow" port="nodeName"><i>t2</i></td></tr>
             |    <tr><td port="0">k</td></tr>
             |  <tr><td port="1">sum</td></tr>
             |  <tr><td port="2">v2</td></tr>
             |  </table>>];
             |
             |
             |  "t3" [label=<
             |  <table border="1" cellborder="0" cellspacing="0">
             |    <tr><td bgcolor="lightyellow" port="nodeName"><i>t3</i></td></tr>
             |    <tr><td port="0">sum</td></tr>
             |  <tr><td port="1">count</td></tr>
             |  </table>>];
             |
<<<<<<< HEAD
             |  "Aggregate_1":0 -> "t2":0;
             |  "Aggregate_1":1 -> "t2":1;
             |  "Aggregate_1":2 -> "t2":2;
=======
             |  "Aggregate_1":0 -> "default.t1":0;
             |  "Aggregate_1":1 -> "default.t1":1;
>>>>>>> 6464b0c4
             |  "Aggregate_4":0 -> "t3":0;
             |  "Aggregate_4":1 -> "t3":1;
             |  "Filter_2":1 -> "Project_3":0;
             |  "LocalRelation_0":0 -> "Aggregate_1":0;
             |  "LocalRelation_0":1 -> "Aggregate_1":1;
             |  "Project_3":0 -> "Aggregate_4":0;
<<<<<<< HEAD
=======
             |  "Project_5":0 -> "t2":0;
             |  "Project_5":1 -> "t2":1;
             |  "Project_5":2 -> "t2":2;
             |  "default.t1":0 -> "Project_5":0;
             |  "default.t1":1 -> "Project_5":1;
>>>>>>> 6464b0c4
             |  "t2":0 -> "Filter_2":0;
             |  "t2":1 -> "Filter_2":1;
             |  "t2":2 -> "Filter_2":2;
             |}
           """.stripMargin)
      }
    }
  }

  test("handle permanent views correctly") {
    withView("t1", "t2", "t3") {
      sql("CREATE VIEW t1 AS SELECT k, SUM(v) sum FROM VALUES (1, 2), (2, 3) t(k, v) GROUP BY k")
      sql("CREATE VIEW t2 AS SELECT k, sum, rand() v2 FROM t1")
      sql("CREATE VIEW t3 AS SELECT k FROM t2 WHERE v2 > 0.50")

      val flowString = getOutputAsString {
        SQLFlow.debugPrintAsSQLFlow()
      }
      checkOutputString(flowString,
        s"""
           |digraph {
           |  graph [pad="0.5", nodesep="0.5", ranksep="2", fontname="Helvetica"];
           |  node [shape=plain]
           |  rankdir=LR;
           |
           |
           |  "Aggregate_1" [label=<
           |  <table border="1" cellborder="0" cellspacing="0">
           |    <tr><td bgcolor="lightgray" port="nodeName"><i>Aggregate_1</i></td></tr>
           |    <tr><td port="0">k</td></tr>
           |  <tr><td port="1">sum</td></tr>
           |  </table>>];
           |
           |
           |  "Filter_3" [label=<
           |  <table border="1" cellborder="0" cellspacing="0">
           |    <tr><td bgcolor="lightgray" port="nodeName"><i>Filter_3</i></td></tr>
           |    <tr><td port="0">k</td></tr>
           |  <tr><td port="1">sum</td></tr>
           |  <tr><td port="2">v2</td></tr>
           |  </table>>];
           |
           |
           |  "LocalRelation_0" [label=<
           |  <table border="1" cellborder="0" cellspacing="0">
           |    <tr><td bgcolor="lightpink" port="nodeName"><i>LocalRelation_0</i></td></tr>
           |    <tr><td port="0">k</td></tr>
           |  <tr><td port="1">v</td></tr>
           |  </table>>];
           |
           |
           |  "Project_2" [label=<
           |  <table border="1" cellborder="0" cellspacing="0">
           |    <tr><td bgcolor="lightgray" port="nodeName"><i>Project_2</i></td></tr>
           |    <tr><td port="0">k</td></tr>
           |  <tr><td port="1">sum</td></tr>
           |  <tr><td port="2">v2</td></tr>
           |  </table>>];
           |
           |
           |  "Project_4" [label=<
           |  <table border="1" cellborder="0" cellspacing="0">
           |    <tr><td bgcolor="lightgray" port="nodeName"><i>Project_4</i></td></tr>
           |    <tr><td port="0">k</td></tr>
           |  </table>>];
           |
           |
           |  "default.t1" [label=<
           |  <table border="1" cellborder="0" cellspacing="0">
           |    <tr><td bgcolor="lightyellow" port="nodeName"><i>default.t1</i></td></tr>
           |    <tr><td port="0">k</td></tr>
           |  <tr><td port="1">sum</td></tr>
           |  </table>>];
           |
           |
           |  "default.t2" [label=<
           |  <table border="1" cellborder="0" cellspacing="0">
           |    <tr><td bgcolor="lightyellow" port="nodeName"><i>default.t2</i></td></tr>
           |    <tr><td port="0">k</td></tr>
           |  <tr><td port="1">sum</td></tr>
           |  <tr><td port="2">v2</td></tr>
           |  </table>>];
           |
           |
           |  "default.t3" [label=<
           |  <table border="1" cellborder="0" cellspacing="0">
           |    <tr><td bgcolor="lightyellow" port="nodeName"><i>default.t3</i></td></tr>
           |    <tr><td port="0">k</td></tr>
           |  </table>>];
           |
           |  "Aggregate_1":0 -> "default.t1":0;
           |  "Aggregate_1":1 -> "default.t1":1;
           |  "Filter_3":0 -> "Project_4":0;
           |  "LocalRelation_0":0 -> "Aggregate_1":0;
           |  "LocalRelation_0":1 -> "Aggregate_1":1;
           |  "Project_2":0 -> "default.t2":0;
           |  "Project_2":1 -> "default.t2":1;
           |  "Project_2":2 -> "default.t2":2;
           |  "Project_4":0 -> "default.t3":0;
           |  "default.t1":0 -> "Project_2":0;
           |  "default.t1":1 -> "Project_2":1;
           |  "default.t2":0 -> "Filter_3":0;
           |  "default.t2":1 -> "Filter_3":1;
           |  "default.t2":2 -> "Filter_3":2;
           |}
         """.stripMargin)
    }
  }

  test("TODO: Cannot cache view") {
    withView("t") {
      sql("CREATE VIEW t AS SELECT k, SUM(v) sum FROM VALUES (1, 2) t(k, v) GROUP BY k")

      val flowString = getOutputAsString {
        SQLFlow.debugPrintAsSQLFlow()
      }
      checkOutputString(flowString,
        s"""
           |digraph {
           |  graph [pad="0.5", nodesep="0.5", ranksep="2", fontname="Helvetica"];
           |  node [shape=plain]
           |  rankdir=LR;
           |
           |
           |  "Aggregate_1" [label=<
           |  <table border="1" cellborder="0" cellspacing="0">
           |    <tr><td bgcolor="lightgray" port="nodeName"><i>Aggregate_1</i></td></tr>
           |    <tr><td port="0">k</td></tr>
           |  <tr><td port="1">sum</td></tr>
           |  </table>>];
           |
           |
           |  "LocalRelation_0" [label=<
           |  <table border="1" cellborder="0" cellspacing="0">
           |    <tr><td bgcolor="lightpink" port="nodeName"><i>LocalRelation_0</i></td></tr>
           |    <tr><td port="0">k</td></tr>
           |  <tr><td port="1">v</td></tr>
           |  </table>>];
           |
           |
           |  "default.t" [label=<
           |  <table border="1" cellborder="0" cellspacing="0">
           |    <tr><td bgcolor="lightyellow" port="nodeName"><i>default.t</i></td></tr>
           |    <tr><td port="0">k</td></tr>
           |  <tr><td port="1">sum</td></tr>
           |  </table>>];
           |
           |  "Aggregate_1":0 -> "default.t":0;
           |  "Aggregate_1":1 -> "default.t":1;
           |  "LocalRelation_0":0 -> "Aggregate_1":0;
           |  "LocalRelation_0":1 -> "Aggregate_1":1;
           |}
         """.stripMargin)
    }
  }
}<|MERGE_RESOLUTION|>--- conflicted
+++ resolved
@@ -454,24 +454,20 @@
              |    <tr><td bgcolor="lightgray" port="nodeName"><i>Aggregate_1</i></td></tr>
              |    <tr><td port="0">k</td></tr>
              |  <tr><td port="1">sum</td></tr>
-<<<<<<< HEAD
-             |  <tr><td port="2">v2</td></tr>
-=======
->>>>>>> 6464b0c4
-             |  </table>>];
-             |
-             |
-             |  "Aggregate_4" [label=<
-             |  <table border="1" cellborder="0" cellspacing="0">
-             |    <tr><td bgcolor="lightgray" port="nodeName"><i>Aggregate_4</i></td></tr>
+             |  </table>>];
+             |
+             |
+             |  "Aggregate_5" [label=<
+             |  <table border="1" cellborder="0" cellspacing="0">
+             |    <tr><td bgcolor="lightgray" port="nodeName"><i>Aggregate_5</i></td></tr>
              |    <tr><td port="0">sum</td></tr>
              |  <tr><td port="1">count</td></tr>
              |  </table>>];
              |
              |
-             |  "Filter_2" [label=<
-             |  <table border="1" cellborder="0" cellspacing="0">
-             |    <tr><td bgcolor="lightgray" port="nodeName"><i>Filter_2</i></td></tr>
+             |  "Filter_3" [label=<
+             |  <table border="1" cellborder="0" cellspacing="0">
+             |    <tr><td bgcolor="lightgray" port="nodeName"><i>Filter_3</i></td></tr>
              |    <tr><td port="0">k</td></tr>
              |  <tr><td port="1">sum</td></tr>
              |  <tr><td port="2">v2</td></tr>
@@ -486,19 +482,19 @@
              |  </table>>];
              |
              |
-             |  "Project_3" [label=<
-             |  <table border="1" cellborder="0" cellspacing="0">
-             |    <tr><td bgcolor="lightblue" port="nodeName"><i>Project_3</i></td></tr>
-             |    <tr><td port="0">sum</td></tr>
-             |  </table>>];
-             |
-             |
-             |  "Project_5" [label=<
-             |  <table border="1" cellborder="0" cellspacing="0">
-             |    <tr><td bgcolor="lightgray" port="nodeName"><i>Project_5</i></td></tr>
+             |  "Project_2" [label=<
+             |  <table border="1" cellborder="0" cellspacing="0">
+             |    <tr><td bgcolor="lightgray" port="nodeName"><i>Project_2</i></td></tr>
              |    <tr><td port="0">k</td></tr>
              |  <tr><td port="1">sum</td></tr>
              |  <tr><td port="2">v2</td></tr>
+             |  </table>>];
+             |
+             |
+             |  "Project_4" [label=<
+             |  <table border="1" cellborder="0" cellspacing="0">
+             |    <tr><td bgcolor="lightblue" port="nodeName"><i>Project_4</i></td></tr>
+             |    <tr><td port="0">sum</td></tr>
              |  </table>>];
              |
              |
@@ -526,31 +522,22 @@
              |  <tr><td port="1">count</td></tr>
              |  </table>>];
              |
-<<<<<<< HEAD
-             |  "Aggregate_1":0 -> "t2":0;
-             |  "Aggregate_1":1 -> "t2":1;
-             |  "Aggregate_1":2 -> "t2":2;
-=======
              |  "Aggregate_1":0 -> "default.t1":0;
              |  "Aggregate_1":1 -> "default.t1":1;
->>>>>>> 6464b0c4
-             |  "Aggregate_4":0 -> "t3":0;
-             |  "Aggregate_4":1 -> "t3":1;
-             |  "Filter_2":1 -> "Project_3":0;
+             |  "Aggregate_5":0 -> "t3":0;
+             |  "Aggregate_5":1 -> "t3":1;
+             |  "Filter_3":1 -> "Project_4":0;
              |  "LocalRelation_0":0 -> "Aggregate_1":0;
              |  "LocalRelation_0":1 -> "Aggregate_1":1;
-             |  "Project_3":0 -> "Aggregate_4":0;
-<<<<<<< HEAD
-=======
-             |  "Project_5":0 -> "t2":0;
-             |  "Project_5":1 -> "t2":1;
-             |  "Project_5":2 -> "t2":2;
-             |  "default.t1":0 -> "Project_5":0;
-             |  "default.t1":1 -> "Project_5":1;
->>>>>>> 6464b0c4
-             |  "t2":0 -> "Filter_2":0;
-             |  "t2":1 -> "Filter_2":1;
-             |  "t2":2 -> "Filter_2":2;
+             |  "Project_2":0 -> "t2":0;
+             |  "Project_2":1 -> "t2":1;
+             |  "Project_2":2 -> "t2":2;
+             |  "Project_4":0 -> "Aggregate_5":0;
+             |  "default.t1":0 -> "Project_2":0;
+             |  "default.t1":1 -> "Project_2":1;
+             |  "t2":0 -> "Filter_3":0;
+             |  "t2":1 -> "Filter_3":1;
+             |  "t2":2 -> "Filter_3":2;
              |}
            """.stripMargin)
       }
