// Automatically generated by SQLFlowTestSuite


digraph {
  graph [pad="0.5", nodesep="0.5", ranksep="2", fontname="Helvetica"];
  node [shape=plain]
  rankdir=LR;

  
"Aggregate_14" [label=<
<table border="1" cellborder="0" cellspacing="0">
  <tr><td bgcolor="lightgray" port="nodeName"><i>Aggregate_14</i></td></tr>
  <tr><td port="0">count(1)</td></tr>
</table>>];
     

"Aggregate_9" [label=<
<table border="1" cellborder="0" cellspacing="0">
  <tr><td bgcolor="lightgray" port="nodeName"><i>Aggregate_9</i></td></tr>
  <tr><td port="0">count(1)</td></tr>
</table>>];
     

<<<<<<< HEAD
"Join_LeftAnti_13" [label=<
<table border="1" cellborder="0" cellspacing="0">
  <tr><td bgcolor="lightgray" port="nodeName"><i>Join_LeftAnti_13</i></td></tr>
=======
"Join_LeftAnti_1" [label=<
<table border="1" cellborder="0" cellspacing="0">
  <tr><td bgcolor="lightgray" port="nodeName"><i>Join_LeftAnti_1</i></td></tr>
>>>>>>> 6464b0c4
  <tr><td port="0">a1</td></tr>
<tr><td port="1">b1</td></tr>
</table>>];
     

"Join_LeftAnti_7" [label=<
<table border="1" cellborder="0" cellspacing="0">
  <tr><td bgcolor="lightgray" port="nodeName"><i>Join_LeftAnti_7</i></td></tr>
  <tr><td port="0">record</td></tr>
</table>>];
     

"Join_LeftSemi_12" [label=<
<table border="1" cellborder="0" cellspacing="0">
  <tr><td bgcolor="lightgray" port="nodeName"><i>Join_LeftSemi_12</i></td></tr>
  <tr><td port="0">record</td></tr>
</table>>];
     

"LocalRelation_0" [label=<
<table border="1" cellborder="0" cellspacing="0">
  <tr><td bgcolor="lightpink" port="nodeName"><i>LocalRelation_0</i></td></tr>
  <tr><td port="0">a2</td></tr>
<tr><td port="1">b2</td></tr>
</table>>];
     

"LocalRelation_10" [label=<
<table border="1" cellborder="0" cellspacing="0">
  <tr><td bgcolor="lightpink" port="nodeName"><i>LocalRelation_10</i></td></tr>
  <tr><td port="0">a2</td></tr>
<tr><td port="1">b2</td></tr>
</table>>];
     

"LocalRelation_3" [label=<
<table border="1" cellborder="0" cellspacing="0">
  <tr><td bgcolor="lightpink" port="nodeName"><i>LocalRelation_3</i></td></tr>
  <tr><td port="0">col1</td></tr>
<tr><td port="1">col2</td></tr>
</table>>];
     

"LocalRelation_5" [label=<
<table border="1" cellborder="0" cellspacing="0">
  <tr><td bgcolor="lightpink" port="nodeName"><i>LocalRelation_5</i></td></tr>
  <tr><td port="0">a2</td></tr>
<tr><td port="1">b2</td></tr>
</table>>];
     

<<<<<<< HEAD
"Project_14" [label=<
<table border="1" cellborder="0" cellspacing="0">
  <tr><td bgcolor="lightgray" port="nodeName"><i>Project_14</i></td></tr>
=======
"Project_11" [label=<
<table border="1" cellborder="0" cellspacing="0">
  <tr><td bgcolor="lightgray" port="nodeName"><i>Project_11</i></td></tr>
  <tr><td port="0">named_struct(a, a2 AS `a`, b, b2 AS `b`)</td></tr>
</table>>];
     

"Project_2" [label=<
<table border="1" cellborder="0" cellspacing="0">
  <tr><td bgcolor="lightgray" port="nodeName"><i>Project_2</i></td></tr>
>>>>>>> 6464b0c4
  <tr><td port="0">1</td></tr>
</table>>];
     

"Project_4" [label=<
<table border="1" cellborder="0" cellspacing="0">
  <tr><td bgcolor="lightgray" port="nodeName"><i>Project_4</i></td></tr>
  <tr><td port="0">record</td></tr>
</table>>];
     

"Project_6" [label=<
<table border="1" cellborder="0" cellspacing="0">
  <tr><td bgcolor="lightgray" port="nodeName"><i>Project_6</i></td></tr>
  <tr><td port="0">named_struct(a, a2 AS `a`, b, b2 AS `b`)</td></tr>
</table>>];
     

"struct_tab" [label=<
<table border="1" cellborder="0" cellspacing="0">
  <tr><td bgcolor="lightyellow" port="nodeName"><i>struct_tab</i></td></tr>
  <tr><td port="0">record</td></tr>
</table>>];
     

"t1" [label=<
<table border="1" cellborder="0" cellspacing="0">
  <tr><td bgcolor="lightyellow" port="nodeName"><i>t1</i></td></tr>
  <tr><td port="0">1</td></tr>
</table>>];
     

"t2" [label=<
<table border="1" cellborder="0" cellspacing="0">
  <tr><td bgcolor="lightyellow" port="nodeName"><i>t2</i></td></tr>
  <tr><td port="0">count(1)</td></tr>
</table>>];
     

"t3" [label=<
<table border="1" cellborder="0" cellspacing="0">
  <tr><td bgcolor="lightyellow" port="nodeName"><i>t3</i></td></tr>
  <tr><td port="0">count(1)</td></tr>
</table>>];
     

"tab_a" [label=<
<table border="1" cellborder="0" cellspacing="0">
  <tr><td bgcolor="lightyellow" port="nodeName"><i>tab_a</i></td></tr>
  <tr><td port="0">a1</td></tr>
<tr><td port="1">b1</td></tr>
</table>>];
     

"tab_b" [label=<
<table border="1" cellborder="0" cellspacing="0">
  <tr><td bgcolor="lightyellow" port="nodeName"><i>tab_b</i></td></tr>
  <tr><td port="0">a2</td></tr>
<tr><td port="1">b2</td></tr>
</table>>];
     
<<<<<<< HEAD
  "Aggregate_11":0 -> "t2":0;
"Aggregate_6":0 -> "t3":0;
"LocalRelation_0":0 -> "Project_1":0;
"LocalRelation_0":1 -> "Project_1":0;
"LocalRelation_12":0 -> "Join_LeftAnti_13":0;
"LocalRelation_12":1 -> "Join_LeftAnti_13":1;
"LocalRelation_2":0 -> "Project_3":0;
"LocalRelation_2":1 -> "Project_3":0;
"LocalRelation_7":0 -> "Project_8":0;
"LocalRelation_7":1 -> "Project_8":0;
"Project_1":0 -> "struct_tab":0;
"Project_14":0 -> "t1":0;
"Project_3":0 -> "Join_LeftAnti_4":0;
"Project_8":0 -> "Join_LeftSemi_9":0;
"struct_tab":0 -> "Join_LeftAnti_4":0;
"struct_tab":0 -> "Join_LeftSemi_9":0;
"tab_a":0 -> "Join_LeftAnti_13":0;
"tab_a":1 -> "Join_LeftAnti_13":1;
=======
  "Aggregate_14":0 -> "t2":0;
"Aggregate_9":0 -> "t3":0;
"LocalRelation_0":0 -> "Join_LeftAnti_1":0;
"LocalRelation_0":1 -> "Join_LeftAnti_1":1;
"LocalRelation_10":0 -> "Project_11":0;
"LocalRelation_10":1 -> "Project_11":0;
"LocalRelation_3":0 -> "Project_4":0;
"LocalRelation_3":1 -> "Project_4":0;
"LocalRelation_5":0 -> "Project_6":0;
"LocalRelation_5":1 -> "Project_6":0;
"Project_11":0 -> "Join_LeftSemi_12":0;
"Project_2":0 -> "t1":0;
"Project_4":0 -> "struct_tab":0;
"Project_6":0 -> "Join_LeftAnti_7":0;
"struct_tab":0 -> "Join_LeftAnti_7":0;
"struct_tab":0 -> "Join_LeftSemi_12":0;
"tab_a":0 -> "Join_LeftAnti_1":0;
"tab_a":1 -> "Join_LeftAnti_1":1;
>>>>>>> 6464b0c4
}
       <|MERGE_RESOLUTION|>--- conflicted
+++ resolved
@@ -21,30 +21,24 @@
 </table>>];
      
 
-<<<<<<< HEAD
-"Join_LeftAnti_13" [label=<
+"Join_LeftAnti_12" [label=<
 <table border="1" cellborder="0" cellspacing="0">
-  <tr><td bgcolor="lightgray" port="nodeName"><i>Join_LeftAnti_13</i></td></tr>
-=======
-"Join_LeftAnti_1" [label=<
+  <tr><td bgcolor="lightgray" port="nodeName"><i>Join_LeftAnti_12</i></td></tr>
+  <tr><td port="0">record</td></tr>
+</table>>];
+     
+
+"Join_LeftAnti_3" [label=<
 <table border="1" cellborder="0" cellspacing="0">
-  <tr><td bgcolor="lightgray" port="nodeName"><i>Join_LeftAnti_1</i></td></tr>
->>>>>>> 6464b0c4
+  <tr><td bgcolor="lightgray" port="nodeName"><i>Join_LeftAnti_3</i></td></tr>
   <tr><td port="0">a1</td></tr>
 <tr><td port="1">b1</td></tr>
 </table>>];
      
 
-"Join_LeftAnti_7" [label=<
+"Join_LeftSemi_7" [label=<
 <table border="1" cellborder="0" cellspacing="0">
-  <tr><td bgcolor="lightgray" port="nodeName"><i>Join_LeftAnti_7</i></td></tr>
-  <tr><td port="0">record</td></tr>
-</table>>];
-     
-
-"Join_LeftSemi_12" [label=<
-<table border="1" cellborder="0" cellspacing="0">
-  <tr><td bgcolor="lightgray" port="nodeName"><i>Join_LeftSemi_12</i></td></tr>
+  <tr><td bgcolor="lightgray" port="nodeName"><i>Join_LeftSemi_7</i></td></tr>
   <tr><td port="0">record</td></tr>
 </table>>];
      
@@ -52,8 +46,8 @@
 "LocalRelation_0" [label=<
 <table border="1" cellborder="0" cellspacing="0">
   <tr><td bgcolor="lightpink" port="nodeName"><i>LocalRelation_0</i></td></tr>
-  <tr><td port="0">a2</td></tr>
-<tr><td port="1">b2</td></tr>
+  <tr><td port="0">col1</td></tr>
+<tr><td port="1">col2</td></tr>
 </table>>];
      
 
@@ -65,11 +59,11 @@
 </table>>];
      
 
-"LocalRelation_3" [label=<
+"LocalRelation_2" [label=<
 <table border="1" cellborder="0" cellspacing="0">
-  <tr><td bgcolor="lightpink" port="nodeName"><i>LocalRelation_3</i></td></tr>
-  <tr><td port="0">col1</td></tr>
-<tr><td port="1">col2</td></tr>
+  <tr><td bgcolor="lightpink" port="nodeName"><i>LocalRelation_2</i></td></tr>
+  <tr><td port="0">a2</td></tr>
+<tr><td port="1">b2</td></tr>
 </table>>];
      
 
@@ -81,11 +75,13 @@
 </table>>];
      
 
-<<<<<<< HEAD
-"Project_14" [label=<
+"Project_1" [label=<
 <table border="1" cellborder="0" cellspacing="0">
-  <tr><td bgcolor="lightgray" port="nodeName"><i>Project_14</i></td></tr>
-=======
+  <tr><td bgcolor="lightgray" port="nodeName"><i>Project_1</i></td></tr>
+  <tr><td port="0">record</td></tr>
+</table>>];
+     
+
 "Project_11" [label=<
 <table border="1" cellborder="0" cellspacing="0">
   <tr><td bgcolor="lightgray" port="nodeName"><i>Project_11</i></td></tr>
@@ -93,18 +89,10 @@
 </table>>];
      
 
-"Project_2" [label=<
-<table border="1" cellborder="0" cellspacing="0">
-  <tr><td bgcolor="lightgray" port="nodeName"><i>Project_2</i></td></tr>
->>>>>>> 6464b0c4
-  <tr><td port="0">1</td></tr>
-</table>>];
-     
-
 "Project_4" [label=<
 <table border="1" cellborder="0" cellspacing="0">
   <tr><td bgcolor="lightgray" port="nodeName"><i>Project_4</i></td></tr>
-  <tr><td port="0">record</td></tr>
+  <tr><td port="0">1</td></tr>
 </table>>];
      
 
@@ -158,44 +146,23 @@
 <tr><td port="1">b2</td></tr>
 </table>>];
      
-<<<<<<< HEAD
-  "Aggregate_11":0 -> "t2":0;
-"Aggregate_6":0 -> "t3":0;
+  "Aggregate_14":0 -> "t3":0;
+"Aggregate_9":0 -> "t2":0;
 "LocalRelation_0":0 -> "Project_1":0;
 "LocalRelation_0":1 -> "Project_1":0;
-"LocalRelation_12":0 -> "Join_LeftAnti_13":0;
-"LocalRelation_12":1 -> "Join_LeftAnti_13":1;
-"LocalRelation_2":0 -> "Project_3":0;
-"LocalRelation_2":1 -> "Project_3":0;
-"LocalRelation_7":0 -> "Project_8":0;
-"LocalRelation_7":1 -> "Project_8":0;
-"Project_1":0 -> "struct_tab":0;
-"Project_14":0 -> "t1":0;
-"Project_3":0 -> "Join_LeftAnti_4":0;
-"Project_8":0 -> "Join_LeftSemi_9":0;
-"struct_tab":0 -> "Join_LeftAnti_4":0;
-"struct_tab":0 -> "Join_LeftSemi_9":0;
-"tab_a":0 -> "Join_LeftAnti_13":0;
-"tab_a":1 -> "Join_LeftAnti_13":1;
-=======
-  "Aggregate_14":0 -> "t2":0;
-"Aggregate_9":0 -> "t3":0;
-"LocalRelation_0":0 -> "Join_LeftAnti_1":0;
-"LocalRelation_0":1 -> "Join_LeftAnti_1":1;
 "LocalRelation_10":0 -> "Project_11":0;
 "LocalRelation_10":1 -> "Project_11":0;
-"LocalRelation_3":0 -> "Project_4":0;
-"LocalRelation_3":1 -> "Project_4":0;
+"LocalRelation_2":0 -> "Join_LeftAnti_3":0;
+"LocalRelation_2":1 -> "Join_LeftAnti_3":1;
 "LocalRelation_5":0 -> "Project_6":0;
 "LocalRelation_5":1 -> "Project_6":0;
-"Project_11":0 -> "Join_LeftSemi_12":0;
-"Project_2":0 -> "t1":0;
-"Project_4":0 -> "struct_tab":0;
-"Project_6":0 -> "Join_LeftAnti_7":0;
-"struct_tab":0 -> "Join_LeftAnti_7":0;
-"struct_tab":0 -> "Join_LeftSemi_12":0;
-"tab_a":0 -> "Join_LeftAnti_1":0;
-"tab_a":1 -> "Join_LeftAnti_1":1;
->>>>>>> 6464b0c4
+"Project_1":0 -> "struct_tab":0;
+"Project_11":0 -> "Join_LeftAnti_12":0;
+"Project_4":0 -> "t1":0;
+"Project_6":0 -> "Join_LeftSemi_7":0;
+"struct_tab":0 -> "Join_LeftAnti_12":0;
+"struct_tab":0 -> "Join_LeftSemi_7":0;
+"tab_a":0 -> "Join_LeftAnti_3":0;
+"tab_a":1 -> "Join_LeftAnti_3":1;
 }
        