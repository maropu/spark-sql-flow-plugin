--- conflicted
+++ resolved
@@ -47,23 +47,12 @@
     val nodeMap = mutable.Map[String, String]()
 
     val catalog = session.sessionState.catalog
-<<<<<<< HEAD
     val tempViewNames = catalog.listTables("default").filter(catalog.isTemporaryTable).map(_.table)
-    val tempViewMap = tempViewNames.map { t => t -> catalog.getTempView(t).get }.toMap
-
-    val nodeMap = mutable.Map[String, String]()
-    val edges = tempViewNames.map { tempView =>
-      val analyzed = session.sessionState.analyzer.execute(tempViewMap(tempView))
-      val optimized = session.sessionState.optimizer.execute(analyzed.transformDown {
-        case s @ SubqueryAlias(AliasIdentifier(name, None), _) if tempViewMap.contains(name) =>
-          TempView(name, s.output)
-=======
-    val tempViewMap = catalog.getTempViewNames().map { tempView =>
+    val tempViewMap = tempViewNames.map { tempView =>
       val analyzed = session.sessionState.analyzer.execute(catalog.getTempView(tempView).get)
       // Generate a node label for a temporary view if necessary
       nodeMap(tempView) = generateNodeString(analyzed, tempView, {
         if (isCached(analyzed)) "lightblue" else "lightyellow"
->>>>>>> e63a8ad8
       })
       tempView -> analyzed
     }.toMap
@@ -72,7 +61,7 @@
       val analyzed = tempViewMap(tempView)
       val optimized = {
         val plan = analyzed.transformDown {
-          case s @ SubqueryAlias(AliasIdentifier(name, Nil), _) if tempViewMap.contains(name) =>
+          case s @ SubqueryAlias(AliasIdentifier(name, None), _) if tempViewMap.contains(name) =>
             TempView(name, s.output)
         }.transformUp {
           case p if isCached(p) =>
