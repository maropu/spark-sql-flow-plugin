--- conflicted
+++ resolved
@@ -72,13 +72,8 @@
             return df.count()
 
         # Applies a chain of transformation functions
-<<<<<<< HEAD
-        df = transform_gamma(transform_beta(transform_alpha(self.spark.range(3))))
-        self.assertEqual(df.orderBy('col').collect(), [Row(col=0), Row(col=1), Row(col=2)])
-=======
         cnt = transform_lambda(transform_gamma(transform_beta(transform_alpha(self.spark.range(3)))))
         self.assertEqual(cnt, 3)
->>>>>>> 5d62e626
         self._test_generated_edges([
             '"Aggregate_X":0 -> "transform_delta":0',
             '"Project_X":1 -> "transform_alpha":1',
