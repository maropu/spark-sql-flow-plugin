--- conflicted
+++ resolved
@@ -84,7 +84,7 @@
             CachedNode(p)
         }.transformDown {
           case s @ SubqueryAlias(AliasIdentifier(name, _), v: View) =>
-            if (!v.isTempView) {
+            if (!tempViewSet.contains(name)) {
               ViewNode(v.desc.identifier.unquotedString, s.output)
             } else {
               TempViewNode(name, s.output)
@@ -423,15 +423,9 @@
     val outputAttrMap = plan.output.map(_.exprId).zipWithIndex.toMap
     val (edges, candidateEdges, refMap) = traversePlanRecursively(tempView, plan, nodeMap)
     edges ++ candidateEdges.flatMap { case ((inputNodeId, input), candidates) =>
-<<<<<<< HEAD
-      val edges = candidates.flatMap { case (src, exprId) =>
-        if (outputAttrMap.contains(exprId)) {
-          Some(s"$src -> $tempView:${outputAttrMap(exprId)}")
-=======
       val edges = candidates.flatMap { case (input, exprId) =>
         if (inputNodeId != tempView && outputAttrMap.contains(exprId)) {
           Some(s"$input -> $tempView:${outputAttrMap(exprId)}")
->>>>>>> 8a32b069
         } else {
           None
         }
@@ -576,15 +570,9 @@
         val outputAttrSet = ss.plan.output.map(_.exprId).toSet
         val (edges, candidateEdges, refMap) = traversePlanRecursively(tempView, ss.plan, nodeMap)
         edges ++ candidateEdges.flatMap { case ((inputNodeId, input), candidates) =>
-<<<<<<< HEAD
-          val edges = candidates.flatMap { case (src, exprId) =>
-            if (outputAttrSet.contains(exprId)) {
-              Some(s"$src -> $tempView:nodeName")
-=======
           val edges = candidates.flatMap { case (input, exprId) =>
             if (outputAttrSet.contains(exprId)) {
               Some(s"$input -> $tempView:nodeName")
->>>>>>> 8a32b069
             } else {
               None
             }
