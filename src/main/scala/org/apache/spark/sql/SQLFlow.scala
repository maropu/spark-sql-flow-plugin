--- conflicted
+++ resolved
@@ -60,18 +60,11 @@
     val edges = tempViewMap.keySet.toSeq.map { tempView =>
       val analyzed = tempViewMap(tempView)
       val optimized = {
-<<<<<<< HEAD
-        val plan = analyzed.transformDown {
-          case s @ SubqueryAlias(AliasIdentifier(name, None), _) if tempViewMap.contains(name) =>
-            TempView(name, s.output)
-        }.transformUp {
-=======
         val plan = analyzed.transformUp {
->>>>>>> c8d822ab
           case p if isCached(p) =>
             CachedPlan(p)
         }.transformDown {
-          case s @ SubqueryAlias(AliasIdentifier(name, Nil), _) if tempViewMap.contains(name) =>
+          case s @ SubqueryAlias(AliasIdentifier(name, None), _) if tempViewMap.contains(name) =>
             TempView(name, s.output)
         }
         session.sessionState.optimizer.execute(plan)
